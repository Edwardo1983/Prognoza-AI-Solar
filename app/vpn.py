"""Utilities for managing an OpenVPN tunnel on demand."""
from __future__ import annotations

import os
import platform
import re
import socket
import subprocess
import time
from dataclasses import dataclass
from pathlib import Path
<<<<<<< HEAD
from typing import Dict, Iterable, List, Optional, Tuple
=======
from typing import Dict, Optional
>>>>>>> eb0cb3a3

import psutil
import shutil

from app import settings

OPENVPN_HOST = settings.VPN_HEALTH_HOST
OPENVPN_PORT = settings.VPN_HEALTH_PORT

LOG_TAIL_BYTES = 65_536

_LOG_HINTS: List[Tuple[re.Pattern[str], str]] = [
    (
        re.compile(r"Access is denied", re.IGNORECASE),
        (
            "Windows blocked TAP driver or routing changes (Access is denied). "
            "Run the command shell as Administrator or install the OpenVPN service."
        ),
    ),
    (
        re.compile(r"AUTH_FAILED", re.IGNORECASE),
        "Authentication failed. Verify the VPN credentials or certificate permissions.",
    ),
    (
        re.compile(r"certificate verify failed", re.IGNORECASE),
        "Certificate validation failed. Check CA and client certificate files.",
    ),
]


def _normalize_profile_name(name: str) -> str:
    """Normalize profile names for fuzzy matching."""
    return "".join(ch for ch in name.lower() if ch.isalnum())


def _resolve_ovpn_file(ovpn_path: str) -> Tuple[Optional[Path], List[str], Optional[str]]:
    """Resolve a user-supplied path to an existing .ovpn file."""
    raw_path = Path(ovpn_path).expanduser()
    candidates: List[Path] = []
    attempted: List[str] = []

    def _register_candidate(path: Path) -> None:
        candidate = path.expanduser()
        try:
            candidate = candidate.resolve(strict=False)
        except OSError:
            pass
        if candidate not in candidates:
            candidates.append(candidate)
            attempted.append(str(candidate))

    _register_candidate(raw_path)
    if raw_path.suffix.lower() != ".ovpn":
        _register_candidate(raw_path.with_suffix(".ovpn"))
    if not raw_path.is_absolute():
        base_candidate = settings.BASE_DIR / raw_path
        _register_candidate(base_candidate)
        if raw_path.suffix.lower() != ".ovpn":
            _register_candidate((settings.BASE_DIR / raw_path).with_suffix(".ovpn"))

    for candidate in candidates:
        if candidate.exists():
            return candidate, attempted, None

    target_name = raw_path.name if raw_path.name not in {"", "."} else ""
    normalized_target = _normalize_profile_name(Path(target_name).stem or target_name)

    if normalized_target:
        search_dirs = {candidate.parent for candidate in candidates if candidate.parent}
        search_dirs.add(settings.SECRETS_DIR)
        for directory in list(search_dirs):
            if not directory.exists():
                continue
            for file in directory.glob("*.ovpn"):
                if _normalize_profile_name(file.stem) == normalized_target:
                    try:
                        resolved_file = file.resolve(strict=False)
                    except OSError:
                        resolved_file = file
                    return (
                        resolved_file,
                        attempted,
                        f"Resolved '{ovpn_path}' to '{resolved_file}'",
                    )

    default_file = settings.DEFAULT_OVPN_PATH
    if not ovpn_path and default_file.exists():
        try:
            resolved_default = default_file.resolve(strict=False)
        except OSError:
            resolved_default = default_file
        return (
            resolved_default,
            attempted,
            f"Using default configuration at '{resolved_default}'",
        )

    return None, attempted, None


def _read_log_tail(max_bytes: int = 8192, max_lines: int = 120) -> List[str]:
    """Return the last portion of the OpenVPN log file."""
    path = settings.VPN_LOG_FILE
    if not path.exists():
        return []
    try:
        with path.open("rb") as handle:
            handle.seek(0, os.SEEK_END)
            size = handle.tell()
            handle.seek(max(0, size - max_bytes), os.SEEK_SET)
            data = handle.read().decode("utf-8", errors="ignore")
    except OSError:
        return []
    lines = data.splitlines()
    if len(lines) > max_lines:
        return lines[-max_lines:]
    return lines


def _diagnose_start_failure() -> Optional[str]:
    """Inspect the log tail for known failure signatures."""
    lines = _read_log_tail()
    if not lines:
        return None
    joined = "\n".join(lines)
    for pattern, message in _LOG_HINTS:
        if pattern.search(joined):
            return message
    for line in reversed(lines):
        if "error" in line.lower():
            return f"Latest OpenVPN log error: {line}"
    return None


@dataclass
class _CliState:
    """Snapshot of the CLI runtime state and recent log analysis."""

    pid: Optional[int]
    process_running: bool
    connected: bool
    reachable: bool
    last_error: Optional[str]
    last_log_line: Optional[str]


def _find_openvpn_gui() -> Optional[Path]:
    """Attempt to locate the OpenVPN GUI executable on Windows systems."""
<<<<<<< HEAD
    override = os.environ.get(GUI_OVERRIDE_ENV)
    if override:
        override_path = Path(override).expanduser()
        if override_path.is_file():
            return override_path.resolve()

    candidates: List[Path] = []
    if platform.system().lower() == "windows":
        env_keys = ["ProgramFiles", "ProgramW6432", "ProgramFiles(x86)"]
        for key in env_keys:
            base = os.environ.get(key)
            if base:
                candidates.append(Path(base) / "OpenVPN" / "bin" / "openvpn-gui.exe")

=======
    candidates = []
    env_keys = ["ProgramFiles", "ProgramW6432", "ProgramFiles(x86)"]
    for key in env_keys:
        base = os.environ.get(key)
        if base:
            candidates.append(Path(base) / "OpenVPN" / "bin" / "OpenVPNGUI.exe")
>>>>>>> eb0cb3a3
    for path_entry in os.environ.get("PATH", "").split(os.pathsep):
        if path_entry:
            candidates.append(Path(path_entry) / "OpenVPNGUI.exe")

    for candidate in candidates:
        if candidate.is_file():
            return candidate.resolve()
    return None

<<<<<<< HEAD
def _find_openvpn_cli(gui_hint: Optional[Path] = None) -> Optional[Path]:
    """Locate the OpenVPN CLI binary."""
    override = os.environ.get(CLI_OVERRIDE_ENV)
    exe_name = "openvpn.exe" if os.name == "nt" else "openvpn"

    candidates: List[Path] = []
    if override:
        candidates.append(Path(override).expanduser())
=======
>>>>>>> eb0cb3a3

def _find_openvpn_cli() -> Optional[Path]:
    """Locate the OpenVPN CLI binary using the current PATH."""
    which = shutil.which("openvpn")
    if which:
<<<<<<< HEAD
        candidates.append(Path(which))

    if gui_hint:
        candidates.append(gui_hint.parent / exe_name)

    if os.name == "nt":
        env_keys = ["ProgramFiles", "ProgramW6432", "ProgramFiles(x86)", "ProgramData", "USERPROFILE"]
        for key in env_keys:
            base = os.environ.get(key)
            if base:
                candidates.append(Path(base) / "OpenVPN" / "bin" / exe_name)
    else:
        candidates.extend(
            Path(path)
            for path in (
                "/usr/sbin/openvpn",
                "/usr/local/sbin/openvpn",
                "/usr/local/bin/openvpn",
                "/opt/homebrew/sbin/openvpn",
                "/opt/homebrew/bin/openvpn",
            )
        )

    return _first_existing_path(candidates)


def _gui_config_dirs() -> List[Path]:
    """Return known directories where OpenVPN GUI looks for profiles."""
    if platform.system().lower() != "windows":
        return []

    bases: List[Path] = []
    for key in ("ProgramFiles", "ProgramW6432", "ProgramFiles(x86)", "ProgramData", "USERPROFILE"):
        base = os.environ.get(key)
        if base:
            bases.append(Path(base))
    bases.append(Path.home())

    directories: List[Path] = []
    for base in bases:
        for suffix in ("config", "config-auto"):
            candidate = base / "OpenVPN" / suffix
            if candidate not in directories:
                directories.append(candidate)
    return directories


def _gui_profile_exists(profile: str, ovpn_path: Path) -> bool:
    """Return True if the profile is available to the OpenVPN GUI."""
    expected_name = f"{profile}.ovpn"
    try:
        resolved_file = ovpn_path.resolve()
    except OSError:
        resolved_file = ovpn_path

    for directory in _gui_config_dirs():
        candidate = directory / expected_name
        if candidate.exists():
            return True
        try:
            if resolved_file.is_relative_to(directory):
                return True
        except AttributeError:
            try:
                resolved_file.relative_to(directory)
            except ValueError:
                pass
            else:
                return True
        except ValueError:
            continue
    return False


def _choose_method(
    detection: Dict[str, Optional[Path]], profile: str, ovpn_file: Path
) -> Tuple[str, Optional[str]]:
    """Pick the most reliable method to control OpenVPN."""
    method = detection["method"]
    gui_path = detection.get("gui_path")
    cli_path = detection.get("cli_path")

    if method == "gui":
        if not gui_path:
            return "missing", "OpenVPN GUI executable not found. Install OpenVPN GUI."
        if not _gui_profile_exists(profile, ovpn_file):
            if cli_path:
                return "cli", None
            hint_dirs = [str(path) for path in _gui_config_dirs()]
            hint_text = ", ".join(hint_dirs) if hint_dirs else r"%ProgramFiles%\OpenVPN\config"
            return (
                "missing",
                (
                    f"OpenVPN GUI profile '{profile}' not found. Move {ovpn_file.name} into one of: {hint_text}, "
                    "or expose the CLI binary by adding it to PATH."
                ),
            )

    if method == "cli":
        if not cli_path:
            return "missing", "OpenVPN CLI executable not found. Install OpenVPN or add it to PATH."
        return "cli", None
=======
        return Path(which).resolve()
    return None
>>>>>>> eb0cb3a3


def find_openvpn() -> Dict[str, Optional[Path]]:
    """Detect available OpenVPN entry points.

    Returns
    -------
    dict
        Dictionary with keys ``method`` (``"gui"``, ``"cli"``, or ``"missing"``),
        ``gui_path``, and ``cli_path`` representing resolved executable paths.
    """
    gui_path: Optional[Path] = None
    cli_path: Optional[Path] = None

    if platform.system().lower() == "windows":
        gui_path = _find_openvpn_gui()
    cli_path = _find_openvpn_cli()

    if gui_path:
        method = "gui"
    elif cli_path:
        method = "cli"

    else:
        method = "missing"

    return {"method": method, "gui_path": gui_path, "cli_path": cli_path}


def _profile_name(ovpn_path: Path) -> str:
    return ovpn_path.stem


def _tcp_reachable(host: str, port: int, timeout: float = 2.0) -> bool:
    """Check whether a TCP connection can be established."""
    try:
        with socket.create_connection((host, port), timeout=timeout):
            return True
    except OSError:
        return False


def _is_process_alive(pid: int) -> bool:
    try:
        process = psutil.Process(pid)
        return process.is_running() and process.status() != psutil.STATUS_ZOMBIE
    except (psutil.NoSuchProcess, psutil.AccessDenied, psutil.ZombieProcess):
        return False


def _read_log_tail(max_bytes: int = LOG_TAIL_BYTES) -> list[str]:
    """Return the tail of the OpenVPN log to avoid loading large files."""

    log_path = settings.VPN_LOG_FILE
    if not log_path.exists():
        return []

    try:
        with log_path.open("rb") as handle:
            handle.seek(0, os.SEEK_END)
            size = handle.tell()
            if size <= max_bytes:
                handle.seek(0)
            else:
                handle.seek(-max_bytes, os.SEEK_END)
            data = handle.read()
    except OSError:
        return []

    return data.decode("utf-8", errors="ignore").splitlines()


def _interpret_log(lines: list[str]) -> tuple[bool, Optional[str], Optional[str]]:
    """Inspect log lines looking for success or well-known failure messages."""

    if not lines:
        return False, None, None

    failure_patterns = [
        ("auth_failed", "Authentication failed"),
        ("cannot open tun/tap", "Cannot open tunnel interface"),
        ("permission denied", "Permission denied while configuring tunnel"),
        ("exiting due to fatal error", "OpenVPN exited due to a fatal error"),
        ("connection reset", "Connection reset by peer"),
        ("tls error", "TLS handshake error"),
        ("sigterm", "Session terminated"),
    ]

    last_line: Optional[str] = None
    for raw_line in reversed(lines):
        line = raw_line.strip()
        if not line:
            continue
        last_line = line if last_line is None else last_line
        lowered = line.lower()
        if "initialization sequence completed" in lowered:
            return True, None, last_line
        for pattern, message in failure_patterns:
            if pattern in lowered:
                return False, f"{message}: {line}", last_line

    return False, None, last_line


def _build_cli_state(expected_pid: Optional[int] = None) -> _CliState:
    """Gather runtime state for the CLI based tunnel."""

    pid = expected_pid or _read_pid_file()
    process_running = bool(pid and _is_process_alive(pid))
    if not process_running:
        pid = None
        _remove_pid_file()

    connected_from_log, failure_reason, last_log_line = _interpret_log(_read_log_tail())
    connected = process_running and connected_from_log
    reachable = connected and _tcp_reachable(OPENVPN_HOST, OPENVPN_PORT)

    return _CliState(
        pid=pid,
        process_running=process_running,
        connected=connected,
        reachable=reachable,
        last_error=failure_reason,
        last_log_line=last_log_line,
    )



def _find_openvpn_process_for_profile(profile: str) -> Optional[psutil.Process]:
    profile_lower = profile.lower()
    for proc in psutil.process_iter(["name", "cmdline"]):
        try:
            name = (proc.info.get("name") or "").lower()
            cmdline = " ".join(proc.info.get("cmdline") or []).lower()
        except (psutil.NoSuchProcess, psutil.AccessDenied):
            continue
        if "openvpn" in name or "openvpn" in cmdline:
            if profile_lower in cmdline or profile_lower in name:
                return proc
    return None


def _write_pid_file(pid: int) -> None:
    settings.VPN_PID_FILE.write_text(str(pid), encoding="utf-8")


def _read_pid_file() -> Optional[int]:
    if not settings.VPN_PID_FILE.exists():
        return None
    try:
        return int(settings.VPN_PID_FILE.read_text(encoding="utf-8").strip())
    except ValueError:
        return None


def _remove_pid_file() -> None:
    if settings.VPN_PID_FILE.exists():
        try:
            settings.VPN_PID_FILE.unlink()
        except OSError:
            pass


def _spawn_openvpn_cli(ovpn_path: Path, cli_path: Path) -> Optional[int]:
    """Launch the OpenVPN CLI in a detached subprocess."""
    creationflags = 0
    preexec_fn = None
    if os.name == "nt":  # pragma: win32-no-cover
        creationflags = getattr(subprocess, "CREATE_NEW_PROCESS_GROUP", 0) | getattr(
            subprocess, "DETACHED_PROCESS", 0
        )
    else:
        preexec_fn = os.setsid  # type: ignore[attr-defined]

    settings.VPN_LOG_FILE.parent.mkdir(parents=True, exist_ok=True)
<<<<<<< HEAD
=======
    settings.VPN_LOG_FILE.touch(exist_ok=True)

>>>>>>> eb0cb3a3
    with settings.VPN_LOG_FILE.open("ab") as log_handle:
        process = subprocess.Popen(  # noqa: S603,S607
            [str(cli_path), "--config", str(ovpn_path)],
            stdout=log_handle,
            stderr=subprocess.STDOUT,
            stdin=subprocess.DEVNULL,
            creationflags=creationflags,
            preexec_fn=preexec_fn,
            close_fds=True,
        )
    _write_pid_file(process.pid)
    return process.pid


def start_vpn(ovpn_path: str, start_timeout_s: int = 25) -> Dict[str, object]:
    """Start an OpenVPN tunnel if possible."""
    resolved_path, attempted_paths, resolution_note = _resolve_ovpn_file(ovpn_path)
    detection = find_openvpn()
    display_input = str(Path(ovpn_path)) if ovpn_path else "<default>"
    profile_source = resolved_path or Path(ovpn_path or settings.DEFAULT_OVPN_PATH)
    profile = _profile_name(profile_source)

    if not resolved_path:
        hint = ""
        if attempted_paths:
            hint = f" Checked: {', '.join(attempted_paths)}."
        return {
            "running": False,
            "reachable": False,
            "method": detection["method"],
            "pid": None,
            "message": f"Configuration file not found: {display_input}{hint}",
        }

<<<<<<< HEAD
    selected_method, error_message = _choose_method(detection, profile, resolved_path)
    if selected_method == "missing":
=======
    if detection["method"] == "missing":
>>>>>>> eb0cb3a3
        return {
            "running": False,
            "reachable": False,
            "method": "missing",
            "pid": None,
            "message": "OpenVPN executable not found. Install OpenVPN GUI or CLI.",
        }

    deadline = time.time() + start_timeout_s

    if detection["method"] == "gui" and detection["gui_path"]:
        command = [str(detection["gui_path"]), "--command", "connect", profile]
        subprocess.run(command, check=False)  # noqa: S603
<<<<<<< HEAD
    elif selected_method == "cli" and detection["cli_path"]:
        existing_pid = _read_pid_file()
        if existing_pid and _is_process_alive(existing_pid):
            pid = existing_pid
        else:
            pid = _spawn_openvpn_cli(resolved_path, detection["cli_path"])
    else:
        return {
            "running": False,
            "method": detection["method"],
            "pid": None,
            "message": "Unable to determine how to start OpenVPN.",
        }
=======
>>>>>>> eb0cb3a3

        while time.time() < deadline:
            time.sleep(1)
            process = _find_openvpn_process_for_profile(profile)
            pid = process.pid if process else None
            running = process is not None
            reachable = running and _tcp_reachable(OPENVPN_HOST, OPENVPN_PORT)
            if running and reachable:
                return {
                    "running": True,
                    "reachable": True,
                    "method": "gui",
                    "pid": pid,
                    "message": "VPN connected via GUI.",
                }

        process = _find_openvpn_process_for_profile(profile)
        pid = process.pid if process else None
        running = process is not None
        reachable = running and _tcp_reachable(OPENVPN_HOST, OPENVPN_PORT)
        if running and not reachable:
            message = (
                "OpenVPN GUI session detected but VPN health check host"
                f" {OPENVPN_HOST}:{OPENVPN_PORT} is unreachable."
            )
        else:
            message = "OpenVPN GUI did not report a reachable connection in time."

        return {
            "running": running,
            "reachable": reachable,
            "method": "gui",
            "pid": pid,
            "message": message,
        }

<<<<<<< HEAD
    base_message = "VPN started" if running else "VPN failed to start or is unreachable"
    if resolution_note:
        base_message = f"{base_message} ({resolution_note})"
    if not running:
        failure_hint = _diagnose_start_failure()
        if failure_hint:
            base_message = f"{base_message}. {failure_hint}"

    return {
        "running": running,
        "method": selected_method,
        "pid": pid,
        "message": base_message,
=======
    if detection["method"] == "cli" and detection["cli_path"]:
        state = _build_cli_state()
        if not state.process_running:
            pid = _spawn_openvpn_cli(ovpn_file, detection["cli_path"])
            state = _build_cli_state(pid)

        while time.time() < deadline:
            time.sleep(1)
            state = _build_cli_state(state.pid)
            if state.connected:
                message = (
                    "VPN connected via CLI."
                    if state.reachable
                    else (
                        "VPN connected via CLI but health check host"
                        f" {OPENVPN_HOST}:{OPENVPN_PORT} is unreachable."
                    )
                )
                return {
                    "running": True,
                    "reachable": state.reachable,
                    "method": "cli",
                    "pid": state.pid,
                    "message": message,
                }

            if not state.process_running:
                break

        # Timeout or unexpected exit
        if state.process_running and not state.connected:
            message = "Timed out waiting for OpenVPN CLI to complete the handshake."
            if state.last_log_line:
                message += f" Last log line: {state.last_log_line}"
            return {
                "running": False,
                "reachable": state.reachable,
                "method": "cli",
                "pid": state.pid,
                "message": message,
            }

        failure_message = state.last_error or "OpenVPN CLI process terminated before establishing the tunnel."
        if state.last_log_line and state.last_log_line not in failure_message:
            failure_message = f"{failure_message} Last log line: {state.last_log_line}"

        return {
            "running": False,
            "reachable": state.reachable,
            "method": "cli",
            "pid": state.pid,
            "message": failure_message,
        }

    return {
        "running": False,
        "reachable": False,
        "method": detection["method"],
        "pid": None,
        "message": "Unable to determine how to start OpenVPN.",
>>>>>>> eb0cb3a3
    }


def stop_vpn(ovpn_path: str) -> Dict[str, object]:
    """Stop the OpenVPN tunnel if it is running."""
    resolved_path, attempted_paths, _ = _resolve_ovpn_file(ovpn_path)
    detection = find_openvpn()
    display_input = str(Path(ovpn_path)) if ovpn_path else "<default>"
    profile_source = resolved_path or Path(ovpn_path or settings.DEFAULT_OVPN_PATH)
    profile = _profile_name(profile_source)

    if not resolved_path:
        hint = ""
        if attempted_paths:
            hint = f" Checked: {', '.join(attempted_paths)}."
        return {
            "running": False,
            "method": detection["method"],
            "pid": None,
            "message": f"Configuration file not found: {display_input}{hint}",
        }

<<<<<<< HEAD
    method, error_message = _choose_method(detection, profile, resolved_path)
    if method == "missing":
        return {
            "running": False,
            "method": detection["method"],
            "pid": None,
            "message": error_message or "OpenVPN executable not found.",
        }

    if method == "gui" and detection["gui_path"]:
=======
    if detection["method"] == "gui" and detection["gui_path"]:
>>>>>>> eb0cb3a3
        command = [str(detection["gui_path"]), "--command", "disconnect", profile]
        subprocess.run(command, check=False)  # noqa: S603
        time.sleep(2)
        process = _find_openvpn_process_for_profile(profile)
        running = process is not None
        pid = process.pid if process else None
        reachable = running and _tcp_reachable(OPENVPN_HOST, OPENVPN_PORT)
        if running:
            message = "OpenVPN GUI still reports a running session after disconnect command."
        else:
            message = "Disconnect command issued via GUI."
        return {
            "running": running,
            "reachable": reachable,
            "method": "gui",
            "pid": pid,
            "message": message,
        }
    elif detection["method"] == "cli":
        state = _build_cli_state()
        if not state.process_running:
            message = state.last_error or "OpenVPN CLI does not appear to be running."
            if state.last_log_line and state.last_log_line not in (state.last_error or ""):
                message = f"{message} Last log line: {state.last_log_line}"
            return {
                "running": False,
                "reachable": state.reachable,
                "method": "cli",
                "pid": None,
                "message": message,
            }

        try:
            process = psutil.Process(state.pid) if state.pid else None
            if process:
                process.terminate()
                try:
                    process.wait(timeout=10)
                except psutil.TimeoutExpired:
                    process.kill()
        except psutil.NoSuchProcess:
            pass

        _remove_pid_file()
        new_state = _build_cli_state()
        message = "VPN CLI process terminated"
        return {
            "running": False,
            "reachable": new_state.reachable,
            "method": "cli",
            "pid": None,
            "message": message,
        }
    else:
        return {
            "running": False,
            "reachable": False,
            "method": "missing",
            "pid": None,
            "message": "OpenVPN executable not found.",
        }


def vpn_status(ovpn_path: str) -> Dict[str, object]:
    """Return the current status of the VPN connection."""
    resolved_path, attempted_paths, _ = _resolve_ovpn_file(ovpn_path)
    detection = find_openvpn()
<<<<<<< HEAD
    display_input = str(Path(ovpn_path)) if ovpn_path else "<default>"
    profile_source = resolved_path or Path(ovpn_path or settings.DEFAULT_OVPN_PATH)
    profile = _profile_name(profile_source)

    if not resolved_path:
        hint = ""
        if attempted_paths:
            hint = f" Checked: {', '.join(attempted_paths)}."
        return {
            "running": False,
            "method": detection["method"],
            "pid": None,
            "message": f"Configuration file not found: {display_input}{hint}",
        }

    method, error_message = _choose_method(detection, profile, resolved_path)
    if method == "missing":
        return {
            "running": False,
            "method": detection["method"],
            "pid": None,
            "message": error_message or "OpenVPN executable not found.",
        }

=======
    profile = _profile_name(ovpn_file)
>>>>>>> eb0cb3a3
    pid: Optional[int] = None
    running = False

    if detection["method"] == "gui":
        process = _find_openvpn_process_for_profile(profile)
        running = process is not None
        pid = process.pid if process else None
        reachable = running and _tcp_reachable(OPENVPN_HOST, OPENVPN_PORT)
        if running and reachable:
            message = "VPN connected via GUI."
        elif running:
            message = (
                "OpenVPN GUI process detected but VPN health check host"
                f" {OPENVPN_HOST}:{OPENVPN_PORT} is unreachable."
            )
        else:
            message = "VPN not connected."
        return {
            "running": running,
            "reachable": reachable,
            "method": detection["method"],
            "pid": pid,
            "message": message,
        }

    if detection["method"] == "cli":
        state = _build_cli_state()
        if state.connected:
            message = (
                "VPN connected via CLI."
                if state.reachable
                else (
                    "VPN connected via CLI but health check host"
                    f" {OPENVPN_HOST}:{OPENVPN_PORT} is unreachable."
                )
            )
        else:
            message = state.last_error or "VPN not connected."
            if state.last_log_line and state.last_log_line not in (state.last_error or ""):
                message = f"{message} Last log line: {state.last_log_line}"

        return {
            "running": state.connected,
            "reachable": state.reachable,
            "method": detection["method"],
            "pid": state.pid,
            "message": message,
        }

    return {
        "running": False,
        "reachable": False,
        "method": detection["method"],
        "pid": None,
        "message": "OpenVPN executable not found.",
    }<|MERGE_RESOLUTION|>--- conflicted
+++ resolved
@@ -9,11 +9,7 @@
 import time
 from dataclasses import dataclass
 from pathlib import Path
-<<<<<<< HEAD
 from typing import Dict, Iterable, List, Optional, Tuple
-=======
-from typing import Dict, Optional
->>>>>>> eb0cb3a3
 
 import psutil
 import shutil
@@ -23,7 +19,9 @@
 OPENVPN_HOST = settings.VPN_HEALTH_HOST
 OPENVPN_PORT = settings.VPN_HEALTH_PORT
 
-LOG_TAIL_BYTES = 65_536
+PREFERRED_METHOD_ENV = "OPENVPN_PREFERRED_METHOD"
+CLI_OVERRIDE_ENV = "OPENVPN_CLI_PATH"
+GUI_OVERRIDE_ENV = "OPENVPN_GUI_PATH"
 
 _LOG_HINTS: List[Tuple[re.Pattern[str], str]] = [
     (
@@ -148,6 +146,28 @@
     return None
 
 
+def _first_existing_path(paths: Iterable[Optional[Path]]) -> Optional[Path]:
+    """Return the first existing executable path from an iterable."""
+    seen: set[Path] = set()
+    for candidate in paths:
+        if not candidate:
+            continue
+        path = candidate.expanduser()
+        if not path.exists() or not path.is_file():
+            continue
+        try:
+            resolved = path.resolve()
+        except OSError:
+            resolved = path
+        if resolved in seen:
+            continue
+        seen.add(resolved)
+        if os.name != "nt" and not os.access(resolved, os.X_OK):
+            continue
+        return resolved
+    return None
+
+
 @dataclass
 class _CliState:
     """Snapshot of the CLI runtime state and recent log analysis."""
@@ -162,7 +182,6 @@
 
 def _find_openvpn_gui() -> Optional[Path]:
     """Attempt to locate the OpenVPN GUI executable on Windows systems."""
-<<<<<<< HEAD
     override = os.environ.get(GUI_OVERRIDE_ENV)
     if override:
         override_path = Path(override).expanduser()
@@ -177,14 +196,6 @@
             if base:
                 candidates.append(Path(base) / "OpenVPN" / "bin" / "openvpn-gui.exe")
 
-=======
-    candidates = []
-    env_keys = ["ProgramFiles", "ProgramW6432", "ProgramFiles(x86)"]
-    for key in env_keys:
-        base = os.environ.get(key)
-        if base:
-            candidates.append(Path(base) / "OpenVPN" / "bin" / "OpenVPNGUI.exe")
->>>>>>> eb0cb3a3
     for path_entry in os.environ.get("PATH", "").split(os.pathsep):
         if path_entry:
             candidates.append(Path(path_entry) / "OpenVPNGUI.exe")
@@ -194,7 +205,7 @@
             return candidate.resolve()
     return None
 
-<<<<<<< HEAD
+
 def _find_openvpn_cli(gui_hint: Optional[Path] = None) -> Optional[Path]:
     """Locate the OpenVPN CLI binary."""
     override = os.environ.get(CLI_OVERRIDE_ENV)
@@ -203,14 +214,9 @@
     candidates: List[Path] = []
     if override:
         candidates.append(Path(override).expanduser())
-=======
->>>>>>> eb0cb3a3
-
-def _find_openvpn_cli() -> Optional[Path]:
-    """Locate the OpenVPN CLI binary using the current PATH."""
+
     which = shutil.which("openvpn")
     if which:
-<<<<<<< HEAD
         candidates.append(Path(which))
 
     if gui_hint:
@@ -313,10 +319,11 @@
         if not cli_path:
             return "missing", "OpenVPN CLI executable not found. Install OpenVPN or add it to PATH."
         return "cli", None
-=======
-        return Path(which).resolve()
-    return None
->>>>>>> eb0cb3a3
+
+    if method == "missing":
+        return "missing", "OpenVPN executable not found. Install OpenVPN GUI or CLI."
+
+    return method, None
 
 
 def find_openvpn() -> Dict[str, Optional[Path]]:
@@ -492,11 +499,6 @@
         preexec_fn = os.setsid  # type: ignore[attr-defined]
 
     settings.VPN_LOG_FILE.parent.mkdir(parents=True, exist_ok=True)
-<<<<<<< HEAD
-=======
-    settings.VPN_LOG_FILE.touch(exist_ok=True)
-
->>>>>>> eb0cb3a3
     with settings.VPN_LOG_FILE.open("ab") as log_handle:
         process = subprocess.Popen(  # noqa: S603,S607
             [str(cli_path), "--config", str(ovpn_path)],
@@ -531,12 +533,8 @@
             "message": f"Configuration file not found: {display_input}{hint}",
         }
 
-<<<<<<< HEAD
     selected_method, error_message = _choose_method(detection, profile, resolved_path)
     if selected_method == "missing":
-=======
-    if detection["method"] == "missing":
->>>>>>> eb0cb3a3
         return {
             "running": False,
             "reachable": False,
@@ -550,22 +548,6 @@
     if detection["method"] == "gui" and detection["gui_path"]:
         command = [str(detection["gui_path"]), "--command", "connect", profile]
         subprocess.run(command, check=False)  # noqa: S603
-<<<<<<< HEAD
-    elif selected_method == "cli" and detection["cli_path"]:
-        existing_pid = _read_pid_file()
-        if existing_pid and _is_process_alive(existing_pid):
-            pid = existing_pid
-        else:
-            pid = _spawn_openvpn_cli(resolved_path, detection["cli_path"])
-    else:
-        return {
-            "running": False,
-            "method": detection["method"],
-            "pid": None,
-            "message": "Unable to determine how to start OpenVPN.",
-        }
-=======
->>>>>>> eb0cb3a3
 
         while time.time() < deadline:
             time.sleep(1)
@@ -592,17 +574,41 @@
                 f" {OPENVPN_HOST}:{OPENVPN_PORT} is unreachable."
             )
         else:
-            message = "OpenVPN GUI did not report a reachable connection in time."
-
-        return {
-            "running": running,
-            "reachable": reachable,
-            "method": "gui",
-            "pid": pid,
-            "message": message,
-        }
-
-<<<<<<< HEAD
+            pid = _spawn_openvpn_cli(resolved_path, detection["cli_path"])
+    else:
+        return {
+            "running": False,
+            "reachable": state.reachable,
+            "method": "cli",
+            "pid": state.pid,
+            "message": failure_message,
+        }
+
+    return {
+        "running": False,
+        "reachable": False,
+        "method": detection["method"],
+        "pid": None,
+        "message": "Unable to determine how to start OpenVPN.",
+    }
+
+    running = False
+    while time.time() - start_time < start_timeout_s:
+        time.sleep(1)
+        if selected_method == "gui":
+            process = _find_openvpn_process_for_profile(profile)
+            running = process is not None
+            if running:
+                pid = process.pid
+        else:
+            pid = pid or _read_pid_file()
+            running = bool(pid and _is_process_alive(pid))
+
+        if running and _tcp_reachable(OPENVPN_HOST, OPENVPN_PORT):
+            break
+    else:
+        running = running and _tcp_reachable(OPENVPN_HOST, OPENVPN_PORT)
+
     base_message = "VPN started" if running else "VPN failed to start or is unreachable"
     if resolution_note:
         base_message = f"{base_message} ({resolution_note})"
@@ -616,68 +622,6 @@
         "method": selected_method,
         "pid": pid,
         "message": base_message,
-=======
-    if detection["method"] == "cli" and detection["cli_path"]:
-        state = _build_cli_state()
-        if not state.process_running:
-            pid = _spawn_openvpn_cli(ovpn_file, detection["cli_path"])
-            state = _build_cli_state(pid)
-
-        while time.time() < deadline:
-            time.sleep(1)
-            state = _build_cli_state(state.pid)
-            if state.connected:
-                message = (
-                    "VPN connected via CLI."
-                    if state.reachable
-                    else (
-                        "VPN connected via CLI but health check host"
-                        f" {OPENVPN_HOST}:{OPENVPN_PORT} is unreachable."
-                    )
-                )
-                return {
-                    "running": True,
-                    "reachable": state.reachable,
-                    "method": "cli",
-                    "pid": state.pid,
-                    "message": message,
-                }
-
-            if not state.process_running:
-                break
-
-        # Timeout or unexpected exit
-        if state.process_running and not state.connected:
-            message = "Timed out waiting for OpenVPN CLI to complete the handshake."
-            if state.last_log_line:
-                message += f" Last log line: {state.last_log_line}"
-            return {
-                "running": False,
-                "reachable": state.reachable,
-                "method": "cli",
-                "pid": state.pid,
-                "message": message,
-            }
-
-        failure_message = state.last_error or "OpenVPN CLI process terminated before establishing the tunnel."
-        if state.last_log_line and state.last_log_line not in failure_message:
-            failure_message = f"{failure_message} Last log line: {state.last_log_line}"
-
-        return {
-            "running": False,
-            "reachable": state.reachable,
-            "method": "cli",
-            "pid": state.pid,
-            "message": failure_message,
-        }
-
-    return {
-        "running": False,
-        "reachable": False,
-        "method": detection["method"],
-        "pid": None,
-        "message": "Unable to determine how to start OpenVPN.",
->>>>>>> eb0cb3a3
     }
 
 
@@ -700,7 +644,6 @@
             "message": f"Configuration file not found: {display_input}{hint}",
         }
 
-<<<<<<< HEAD
     method, error_message = _choose_method(detection, profile, resolved_path)
     if method == "missing":
         return {
@@ -711,9 +654,6 @@
         }
 
     if method == "gui" and detection["gui_path"]:
-=======
-    if detection["method"] == "gui" and detection["gui_path"]:
->>>>>>> eb0cb3a3
         command = [str(detection["gui_path"]), "--command", "disconnect", profile]
         subprocess.run(command, check=False)  # noqa: S603
         time.sleep(2)
@@ -781,7 +721,6 @@
     """Return the current status of the VPN connection."""
     resolved_path, attempted_paths, _ = _resolve_ovpn_file(ovpn_path)
     detection = find_openvpn()
-<<<<<<< HEAD
     display_input = str(Path(ovpn_path)) if ovpn_path else "<default>"
     profile_source = resolved_path or Path(ovpn_path or settings.DEFAULT_OVPN_PATH)
     profile = _profile_name(profile_source)
@@ -806,9 +745,6 @@
             "message": error_message or "OpenVPN executable not found.",
         }
 
-=======
-    profile = _profile_name(ovpn_file)
->>>>>>> eb0cb3a3
     pid: Optional[int] = None
     running = False
 
